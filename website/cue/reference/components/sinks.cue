--- conflicted
+++ resolved
@@ -116,6 +116,9 @@
 									}
 									if algo == "zstd" {
 										zstd: "[zstd](\(urls.zstd)) compression. Compression level is `3` unless otherwise specified. Dictionaries are not supported."
+									}
+									if algo == "zlib" {
+										zlib: "[zlib](\(urls.zlib)) compression."
 									}
 								}
 							}
@@ -144,43 +147,7 @@
 													text: """
 														Plaintext encoding.
 
-<<<<<<< HEAD
-						The default compression level of the chosen algorithm is used.
-						Some cloud storage API clients and browsers will handle decompression transparently,
-						so files may not always appear to be compressed depending how they are accessed.
-						"""
-					required: false
-					type: string: {
-						default: features.send.compression.default
-						enum: {
-							for algo in features.send.compression.algorithms {
-								if algo == "none" {
-									none: "No compression."
-								}
-								if algo == "gzip" {
-									gzip: "[Gzip](\(urls.gzip)) standard DEFLATE compression. Compression level is `6` unless otherwise specified."
-								}
-								if algo == "snappy" {
-									snappy: "[Snappy](\(urls.snappy)) compression."
-								}
-								if algo == "lz4" {
-									lz4: "[lz4](\(urls.lz4)) compression."
-								}
-								if algo == "zstd" {
-									zstd: "[zstd](\(urls.zstd)) compression. Compression level is `3` unless otherwise specified. Dictionaries are not supported."
-								}
-								if algo == "zlib" {
-									zlib: "[zlib](\(urls.zlib)) compression."
-								}
-							}
-						}
-					}
-				}
-			}
-		}
-=======
 														This "encoding" simply uses the `message` field of a log event.
->>>>>>> 98d687dc
 
 														Users should take care if they're modifying their log events (such as by using a `remap`
 														transform, etc) and removing the message field while doing additional parsing on it, as this
