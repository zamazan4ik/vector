--- conflicted
+++ resolved
@@ -73,85 +73,7 @@
 		notices: []
 	}
 
-<<<<<<< HEAD
-	configuration: {
-		auth: configuration._http_auth & {_args: {
-			password_example: "${CLICKHOUSE_PASSWORD}"
-			username_example: "${CLICKHOUSE_USERNAME}"
-		}}
-		database: {
-			common:      true
-			description: "The database that contains the table that data will be inserted into."
-			required:    false
-			type: string: {
-				default: null
-				examples: ["mydatabase"]
-			}
-		}
-		endpoint: {
-			description: "The endpoint of the [Clickhouse](\(urls.clickhouse)) server."
-			required:    true
-			type: string: {
-				examples: ["http://localhost:8123", "tcp://localhost:9223"]
-			}
-		}
-		use_native_proto: {
-			description: "If `true`, ClickHouse Native Protocol is used. Defaults to `false`, using `JSONEachRow` over HTTP."
-			required:    false
-			type: bool: default: false
-		}
-		table: {
-			description: "The table that data will be inserted into."
-			required:    true
-			type: string: {
-				examples: ["mytable"]
-			}
-		}
-		sql_table_col_def: {
-			description: """
-				The clickhouse table column definition.
-				If `use_native_proto` is `true`, this field must be configured!
-				The key represents not only the column name of clickhouse table but also the key of the log.
-				The value currently only supports these types:
-				_type: UInt(8,16,32,64), Int(8,16,32,64), String, FixedString(Int), Float(32,64), Date, DateTime, IPv(4,6),
-				Array(_type), Nullable(_type), Map(String, _type).
-
-				Note: for now, empty space is not acceptable in type definition, which means:
-				Map(String,UInt8), Nullable(Date) are valid.
-				Map( String, UInt8), Nullable(Date ) are invalid.
-				"""
-			required: false
-			type: object: {
-				examples: [
-					{
-						"name":     "String"
-						"age":      "UInt8"
-						"hobbites": "Map(String,String)"
-					},
-				]
-				options: {
-					"*": {
-						common:      false
-						description: "clickhouse table definition"
-						required:    false
-						type: string: {
-							default: null
-							examples: ["String", "Map(String,Date)", "Array(Int64)"]
-						}
-					}
-				}
-			}
-		}
-		skip_unknown_fields: {
-			common:      true
-			description: "Sets `input_format_skip_unknown_fields`, allowing Clickhouse to discard fields not present in the table schema."
-			required:    false
-			type: bool: default: false
-		}
-	}
-=======
 	configuration: base.components.sinks.clickhouse.configuration
->>>>>>> 8fa0fa35
 
 	input: {
 		logs:    true
